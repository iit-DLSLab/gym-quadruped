--- conflicted
+++ resolved
@@ -304,10 +304,6 @@
 	seed=10,
 ) -> [ET.ElementTree, [float, float]]:
 	with local_seed(seed):
-<<<<<<< HEAD
-
-=======
->>>>>>> bc0041ff
 		if base_scene_env_path.exists():
 			scene_env = ET.parse(base_scene_env_path)
 			terrain_limits = (np.inf, np.inf)
@@ -317,11 +313,7 @@
 			if terrain_name == 'random_boxes':
 				scene_env, _, terrain_limits = add_world_of_boxes(
 					base_scene_env_path,
-<<<<<<< HEAD
-					init_pos=[0, 0, 0.02],
-=======
 					init_pos=[0.5, -3.0, 0.02],
->>>>>>> bc0041ff
 					euler=[0, 0, 0.0],
 					box_euler_rand=[0.1, 0.1, 2 * np.pi],
 					nums=[10, 10],
@@ -333,15 +325,9 @@
 			elif terrain_name == 'random_pyramids':
 				scene_env, _, terrain_limits = add_world_of_pyramid(
 					base_scene_env_path,
-<<<<<<< HEAD
-					init_pos=[0, 0, 0.02],
-					width=10 * hip_height,
-					max_heigth=10 * hip_height,
-=======
 					init_pos=[3, 0, 0.02],
 					width=10 * hip_height,
 					max_height=10 * hip_height,
->>>>>>> bc0041ff
 					length=10 * hip_height,
 					stair_nums=(10 * hip_height) / (hip_height / 4),
 				)
